const { readFileSync } = require('fs');
const { resolve } = require('path');
const { EffectPass, Effect, BlendFunction } = require('postprocessing');

module.exports = ({ hyperTerm, xTerm }) => {
	const filmEffect = new Effect(
		'filmEffect',
		readFileSync(resolve(__dirname, '../../glsl/film.glsl')).toString(),
		{
<<<<<<< HEAD
			blendFunction: 13 // normal -- overwrite
=======
			blendFunction: BlendFunction.NORMAL // overwrite
>>>>>>> 0146aae5
		}
	);

	return { pass: new EffectPass(null, filmEffect) };
};<|MERGE_RESOLUTION|>--- conflicted
+++ resolved
@@ -6,13 +6,7 @@
 	const filmEffect = new Effect(
 		'filmEffect',
 		readFileSync(resolve(__dirname, '../../glsl/film.glsl')).toString(),
-		{
-<<<<<<< HEAD
-			blendFunction: 13 // normal -- overwrite
-=======
-			blendFunction: BlendFunction.NORMAL // overwrite
->>>>>>> 0146aae5
-		}
+		{ blendFunction: BlendFunction.NORMAL }
 	);
 
 	return { pass: new EffectPass(null, filmEffect) };
