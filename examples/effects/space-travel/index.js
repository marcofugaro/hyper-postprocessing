const { readFileSync } = require('fs');
const { resolve } = require('path');
const { EffectPass, Effect, BloomEffect, BlendFunction } = require('postprocessing');

module.exports = ({ hyperTerm, xTerm }) => {
	// two passes. one to scale the text down a bit so blooming doesn't go right
	// up against the edge of the terminal. another for space and bloom effects.
	const scaleEffects = [];
	const spaceEffects = [];

	// scale
	scaleEffects.push(new Effect(
		'scale',
		readFileSync(resolve(__dirname, '../../glsl/scale.glsl')).toString(),
		{
			defines: new Map([['scale', '0.95']])
		}
	));

	// avoid sampling issues
	scaleEffects.push(new Effect(
		'sampling',
		readFileSync(resolve(__dirname, '../../glsl/sampling.glsl')).toString(),
		{
<<<<<<< HEAD
			blendFunction: 13 // normal -- overwrite
=======
			blendFunction: BlendFunction.NORMAL // overwrite
>>>>>>> 0146aae5
		}
	));

	// space
	spaceEffects.push(new Effect(
		'space',
		readFileSync(resolve(__dirname, '../../glsl/space-travel.glsl')).toString()
	));

	// bloom
	spaceEffects.push(new BloomEffect({
		kernelSize: 3,
		distinction: -0.5
	}));

	return [
		{ pass: new EffectPass(null, ...scaleEffects) },
		{ pass: new EffectPass(null, ...spaceEffects) }
	];
};<|MERGE_RESOLUTION|>--- conflicted
+++ resolved
@@ -12,22 +12,14 @@
 	scaleEffects.push(new Effect(
 		'scale',
 		readFileSync(resolve(__dirname, '../../glsl/scale.glsl')).toString(),
-		{
-			defines: new Map([['scale', '0.95']])
-		}
+		{ defines: new Map([['scale', '0.95']]) }
 	));
 
 	// avoid sampling issues
 	scaleEffects.push(new Effect(
 		'sampling',
 		readFileSync(resolve(__dirname, '../../glsl/sampling.glsl')).toString(),
-		{
-<<<<<<< HEAD
-			blendFunction: 13 // normal -- overwrite
-=======
-			blendFunction: BlendFunction.NORMAL // overwrite
->>>>>>> 0146aae5
-		}
+		{ blendFunction: BlendFunction.NORMAL }
 	));
 
 	// space
