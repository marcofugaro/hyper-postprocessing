/**
 * We can set up a Three.js scene, use the XTerm screen as an image texture, and
 * add fragment shaders using the "postprocessing" npm package.
 *
 * XTerm inserts 4 canvases into the DOM:
 *   1) one to render any text output
 *   2) one to render the background for any selected text done with the mouse
 *   3) one to render any clickable links to webpages
 *   4) one to render the cursor
 *
 * So we must apply any shader effects to all of these layers.
 *
 * Downside: any terminal contents that are re-positioned by shaders will be out
 * of sync with xTerm's text selection.
 */

import { homedir } from 'os';
import loadConfig from './load-config';
import requirePeer from './require-peer';

// `three` and `postprocessing` will be required at runtime, either using what's
// exported from the entry file or a fallback.
// they will be required when loading the config, so they should only be used
// after that occurs
let THREE, PP;

const CONFIG_DEFAULTS = {
	entry: `${homedir()}/.hyper-postprocessing.js`

	// TODO: possible option to not render the selection and link layer?
};

exports.decorateTerm = (Term, { React }) => {
	class HyperPostProcessing extends React.Component {
		constructor(...args) {
			super(...args);

			this._onDecorated = this._onDecorated.bind(this);
			this._onCanvasReplacement = this._onCanvasReplacement.bind(this);

			this._isInit = false; // have we already initialized?
			this._term = null; // IV for the argument passed in `onDecorated`
			this._xTermScreen = null; // xterm's container for render layers
			this._xTermLayerMap = new Map(); // map for each render layer and the material we will create
			this._container = null; // container for the canvas we will inject
			this._canvas = null; // the canvas we will inject
			this._clock = this._scene = this._renderer = this._camera = this._composer = null; // threejs + postprocessing stuff

			this.passes = []; // all of the passes for EffectComposer
			this._shaderPasses = []; // a subset of all passes that are not an EffectPass

			const userConfig = window.config.getConfig().hyperPostprocessing || {};
			this.config = Object.assign({}, CONFIG_DEFAULTS, userConfig);
		}

		_onDecorated(term) {
			if (this.props.onDecorated) {
				this.props.onDecorated(term);
			}

			if (!term || !this.config.entry || this._isInit) {
				return;
			}

			this._term = term;
			this._init();
		}

		_init() {
			const passes = loadConfig(this.config.entry, {
				hyperTerm: this._term,
				xTerm: this._term.term
			});

			if (passes.length === 0) {
				return;
			}

			THREE = requirePeer.get('three');
			PP = requirePeer.get('postprocessing');

			this._isInit = true;

			this._container = this._term.termRef;
			this._xTermScreen = this._container.querySelector('.xterm .xterm-screen');

			const renderLayers = Array.from(this._xTermScreen.querySelectorAll('canvas'));
			for (const canvas of renderLayers) {
				canvas.style.opacity = 0;
			}

<<<<<<< HEAD
			this._setupScene(renderLayers);
			this._clock = new THREE.Clock({ autoStart: false});
=======
			const sortedLayers = this._sortLayers(renderLayers)

			this._setupScene(sortedLayers);
			this._clock = new Clock({ autoStart: false});
>>>>>>> 0146aae5

			// store all our passes
			this.passes = [new PP.RenderPass(this._scene, this._camera), ...passes];
			this.passes[this.passes.length - 1].renderToScreen = true;
			this.passes.forEach(pass => this._composer.addPass(pass));
			this._shaderPasses = this.passes.slice(1).filter(pass => {
				return (pass instanceof PP.Pass) && !(pass instanceof PP.EffectPass);
			});

			// listen for any changes that happen inside XTerm's screen
			this._layerObserver = new MutationObserver(this._onCanvasReplacement);
			this._layerObserver.observe(this._xTermScreen, { childList: true });

			// set our canvas size and begin rendering
			// i don't think there's a need to remove this listener
			this._term.term.on('resize', () => {
				const { offsetWidth: w, offsetHeight: h } = this._term.term.element;
				const dpRatio = window.devicePixelRatio;

				this._composer.setSize(w, h);

				this._setUniforms({
					aspect: w / h,
					resolution: new THREE.Vector2(w * dpRatio, h * dpRatio)
				});
			});

			const that = this;
			this._term.term.on('resize', function resizeOnce() {
				that._term.term.off('resize', resizeOnce);
				that._clock.start();
				that._startAnimationLoop();
			});
		}

		/**
		 * Boilerplate for threejs.
		 *
		 * @param {Iterable} renderLayers - The list of xTerm's render layers we
		 * will use to create textures out of.
		 */
		_setupScene(renderLayers) {
			const { offsetWidth, offsetHeight } = this._term.term.element;

			this._canvas = document.createElement('canvas');
			this._canvas.classList.add('hyper-postprocessing', 'canvas');

			// scene!
			this._scene = new THREE.Scene();

			// renderer!
			this._renderer = new THREE.WebGLRenderer({
				canvas: this._canvas,
				preserveDrawingBuffer: true,
				alpha: true
			});
			this._renderer.setPixelRatio(window.devicePixelRatio);
			this._renderer.setSize(offsetWidth, offsetHeight);

			// camera!
			const [w, h] = [offsetWidth / 2, offsetHeight / 2];
			this._camera = new THREE.OrthographicCamera(-w, w, h, -h, 1, 1000);
			this._camera.position.z = 1;

			// composer!
			this._composer = new PP.EffectComposer(this._renderer);

			// xTerm textures!
			let zOffset = -renderLayers.length
			for (const canvas of renderLayers) {
				const texture = new THREE.CanvasTexture(canvas);
				texture.minFilter = THREE.LinearFilter;

				const geometry = new THREE.PlaneGeometry(offsetWidth, offsetHeight);
				const material = new THREE.MeshBasicMaterial({
					color: 0xFFFFFF,
					map: texture,
					transparent: true
				});
<<<<<<< HEAD
				const mesh = new THREE.Mesh(geometry, material);
=======
				const mesh = new Mesh(geometry, material);
				mesh.position.z = ++zOffset
>>>>>>> 0146aae5

				this._scene.add(mesh);
				this._xTermLayerMap.set(canvas, material);
			}

			// add the element to the page
			this._container.append(this._renderer.domElement);
		}

		/**
		 * On tab switch, cancel/start the rendering loop.
		 */
		componentWillReceiveProps(props) {
			if (!this._isInit) {
				return;
			}

			if (this.props.isTermActive && !props.isTermActive) {
				this._cancelAnimationLoop();
			} else if (!this.props.isTermActive && props.isTermActive) {
				this._startAnimationLoop();
			}
		}

		/**
		 * Sets the given uniforms on all instances of ShaderPasses. We don't need
		 * to set uniforms on any EffectPasses -- all of the uniforms used here are
		 * automatically updated by postprocessing.
		 *
		 * @param {Object} obj - A map with uniform strings as keys and their value
		 * as values.
		 */
		_setUniforms(obj) {
			for (const uniformKey of Object.keys(obj)) {
				const value = obj[uniformKey];

				for (const pass of this._shaderPasses) {
					const material = pass.getFullscreenMaterial();

					if (material.uniforms[uniformKey] !== undefined) {
						material.uniforms[uniformKey].value = value;
					}
				}
			}
		}

		/**
		 * Sort correctly the renderLayers so the cursor texture is always
		 * on top when we render it.
		 *
		 * @param {Iterable} renderLayers - The list of xTerm's render layers we
		 * need to sort.
		 */
		_sortLayers(renderLayers) {
			function zIndex(element) {
				const { zIndex } = window.getComputedStyle(element)
				return zIndex === 'auto' ? 0 : Number(zIndex)
			}

			renderLayers.sort((a, b) => {
				return zIndex(a) - zIndex(b)
			})

			return renderLayers
		}

		/**
		 * Begins the rendering loop, as well as sets time uniforms on passes that
		 * contain them, and sets the `needsUpdate` flag on all of our xTerm
		 * materials.
		 */
		_startAnimationLoop() {
			const xTermMaterials = Array.from(this._xTermLayerMap.values());
			const timeUniforms = this._shaderPasses.filter(pass => {
				return pass.getFullscreenMaterial().uniforms.time !== undefined;
			}).map(pass => {
				return pass.getFullscreenMaterial().uniforms.time;
			});

			const xTermMaterialsLength = xTermMaterials.length;
			const timeUniformsLength = timeUniforms.length;

			const that = this;

			(function render() {
				that._animationId = window.requestAnimationFrame(render);

				for (let i = 0; i < timeUniformsLength; i++) {
					timeUniforms.value = that._clock.getElapsedTime();
				}

				for (let i = 0; i < xTermMaterialsLength; i++) {
					xTermMaterials[i].map.needsUpdate = true;
				}

				that._composer.render(that._clock.getDelta());
			})();
		}

		_cancelAnimationLoop() {
			window.cancelAnimationFrame(this._animationId);
		}

		render() {
			return React.createElement(Term, Object.assign({}, this.props, {
				onDecorated: this._onDecorated
			}));
		}

		/**
		 * XTerm sometimes removes and replaces render layer canvases. afaik there
		 * isn't an event that fires when this happens (i think it only happens
		 * when Terminal#setTransparency is called). this function is the callback
		 * for a MutationObserver that observes `.xterm-screen` whenever the
		 * childList changes.
		 */
		_onCanvasReplacement([e]) {
			const { removedNodes, addedNodes } = e;
			for (let i = 0; i < removedNodes.length; i++) {
				this._replaceTexture(removedNodes[i], addedNodes[i]);
			}
		}

		_replaceTexture(removedCanvas, addedCanvas) {
			const affectedMaterial = this._xTermLayerMap.get(removedCanvas);
			const newTexture = new THREE.CanvasTexture(addedCanvas);
			newTexture.minFilter = THREE.LinearFilter;

			affectedMaterial.map.dispose();
			affectedMaterial.map = newTexture;
		}

		componentWillUnmount() {
			if (this._isInit) {
				this.destroy();
			}
		}

		/**
		 * Garbage collection.
		 */
		destroy() {
			this._cancelAnimationLoop();
			this._clock.stop();

			while (this._scene.children.length > 0) {
				const mesh = this._scene.children[0];
				this._scene.remove(mesh);

				mesh.material.map.dispose();
				mesh.material.dispose();
				mesh.geometry.dispose();
			}

			this._layerObserver.disconnect();
			this._canvas.remove();
			this._composer.dispose();

			this._renderer.dispose();
			this._renderer.forceContextLoss();
			this._renderer.context = null;
			this._renderer.domElement = null;

			this._isInit = false;
			this._term = this._container = this._xTermScreen = this._canvas = null;
			this._layerObserver = this._xTermLayerMap = null;
			this.passes = this._shaderPasses = null;
			this._clock = this._scene = this._renderer = this._camera = this._composer = null;
		}
	}

	return HyperPostProcessing;
};

// CSS to position the our canvas correctly
exports.decorateConfig = (config) => {
	return Object.assign({}, config, {
		css: `
		${config.css || ''}

		.term_term {
			position: relative;
		}

		.hyper-postprocessing.canvas {
			position: absolute;
			top: 0;
			left: 0;
		}
		`
	});
};<|MERGE_RESOLUTION|>--- conflicted
+++ resolved
@@ -89,15 +89,9 @@
 				canvas.style.opacity = 0;
 			}
 
-<<<<<<< HEAD
-			this._setupScene(renderLayers);
+			const sortedLayers = this._sortLayers(renderLayers);
+			this._setupScene(sortedLayers);
 			this._clock = new THREE.Clock({ autoStart: false});
-=======
-			const sortedLayers = this._sortLayers(renderLayers)
-
-			this._setupScene(sortedLayers);
-			this._clock = new Clock({ autoStart: false});
->>>>>>> 0146aae5
 
 			// store all our passes
 			this.passes = [new PP.RenderPass(this._scene, this._camera), ...passes];
@@ -166,7 +160,7 @@
 			this._composer = new PP.EffectComposer(this._renderer);
 
 			// xTerm textures!
-			let zOffset = -renderLayers.length
+			let zOffset = -renderLayers.length;
 			for (const canvas of renderLayers) {
 				const texture = new THREE.CanvasTexture(canvas);
 				texture.minFilter = THREE.LinearFilter;
@@ -177,12 +171,8 @@
 					map: texture,
 					transparent: true
 				});
-<<<<<<< HEAD
 				const mesh = new THREE.Mesh(geometry, material);
-=======
-				const mesh = new Mesh(geometry, material);
-				mesh.position.z = ++zOffset
->>>>>>> 0146aae5
+				mesh.position.z = ++zOffset;
 
 				this._scene.add(mesh);
 				this._xTermLayerMap.set(canvas, material);
@@ -238,15 +228,15 @@
 		 */
 		_sortLayers(renderLayers) {
 			function zIndex(element) {
-				const { zIndex } = window.getComputedStyle(element)
-				return zIndex === 'auto' ? 0 : Number(zIndex)
+				const { zIndex } = window.getComputedStyle(element);
+				return zIndex === 'auto' ? 0 : Number(zIndex);
 			}
 
 			renderLayers.sort((a, b) => {
-				return zIndex(a) - zIndex(b)
-			})
-
-			return renderLayers
+				return zIndex(a) - zIndex(b);
+			});
+
+			return renderLayers;
 		}
 
 		/**
